--- conflicted
+++ resolved
@@ -5,16 +5,12 @@
     version="0.0.1",
     packages=find_packages(where="src"),
     package_dir={"": "src"},
-<<<<<<< HEAD
-    install_requires=["hypothesis==4.38.0", "pytest==7.2.0"],
-=======
     install_requires=[
         "hypothesis>=6.54.6",
         "matplotlib==3.5.1",
         "numba>=0.56",
         "numpy>=1.23.3",
-        "pytest == 6.0.1",
+        "pytest==7.2.0",
         "streamlit>=1.11.1",
     ],
->>>>>>> 1024321f
 )